--- conflicted
+++ resolved
@@ -1,5 +1,4 @@
 deps:
-<<<<<<< HEAD
   # COMMON
   - name: pmm
     branch: main
@@ -33,7 +32,7 @@
     component: client
 
   - name: mongodb_exporter
-    branch: pmm-2.27.0
+    branch: release-0.31.0
     path: sources/mongodb_exporter/src/github.com/percona/mongodb_exporter
     url: https://github.com/percona/mongodb_exporter
     component: client
@@ -134,135 +133,4 @@
     branch: main
     path: sources/pmm-ui-tests/src/github.com/percona/pmm-ui-tests
     url: https://github.com/percona/pmm-ui-tests
-    component: qa
-=======
-# COMMON
-- name: pmm
-  branch: main
-  path: sources/pmm/src/github.com/percona/pmm
-  url: https://github.com/percona/pmm
-  component: common
-
-# CLIENT
-- name: pmm-admin
-  branch: main
-  path: sources/pmm-admin/src/github.com/percona/pmm-admin
-  url: https://github.com/percona/pmm-admin
-  component: client
-
-- name: pmm-agent
-  branch: main
-  path: sources/pmm-agent/src/github.com/percona/pmm-agent
-  url: https://github.com/percona/pmm-agent
-  component: client
-
-- name: node_exporter
-  branch: main
-  path: sources/node_exporter/src/github.com/prometheus/node_exporter
-  url: https://github.com/percona/node_exporter
-  component: client
-
-- name: mysqld_exporter
-  branch: main
-  path: sources/mysqld_exporter/src/github.com/percona/mysqld_exporter
-  url: https://github.com/percona/mysqld_exporter
-  component: client
-
-- name: mongodb_exporter
-  branch: release-0.31.0
-  path: sources/mongodb_exporter/src/github.com/percona/mongodb_exporter
-  url: https://github.com/percona/mongodb_exporter
-  component: client
-
-- name: postgres_exporter
-  branch: main
-  path: sources/postgres_exporter/src/github.com/percona/postgres_exporter
-  url: https://github.com/percona/postgres_exporter
-  component: client
-
-- name: clickhouse_exporter
-  branch: main
-  path: sources/clickhouse_exporter/src/github.com/Percona-Lab/clickhouse_exporter
-  url: https://github.com/Percona-Lab/clickhouse_exporter
-  component: client
-
-- name: proxysql_exporter
-  branch: main
-  path: sources/proxysql_exporter/src/github.com/percona/proxysql_exporter
-  url: https://github.com/percona/proxysql_exporter
-  component: client
-
-- name: rds_exporter
-  branch: main
-  path: sources/rds_exporter/src/github.com/percona/rds_exporter
-  url: https://github.com/percona/rds_exporter
-  component: client
-
-- name: azure_metrics_exporter
-  branch: main
-  path: sources/azure_metrics_exporter/src/github.com/percona/azure_metrics_exporter
-  url: https://github.com/percona/azure_metrics_exporter
-  component: client
-
-- name: percona-toolkit
-  branch: release-3.3.2
-  path: sources/percona-toolkit/src/github.com/percona/percona-toolkit
-  url: https://github.com/percona/percona-toolkit
-  component: client
-
-# SERVER
-- name: pmm-managed
-  branch: main
-  path: sources/pmm-managed/src/github.com/percona/pmm-managed
-  url: https://github.com/percona/pmm-managed
-  component: server
-
-- name: dbaas-controller
-  branch: main
-  path: sources/dbaas-controller/src/github.com/percona-platform/dbaas-controller
-  url: https://github.com/percona-platform/dbaas-controller
-  component: server
-
-- name: qan-api2
-  branch: main
-  path: sources/qan-api2/src/github.com/percona/qan-api2
-  url: https://github.com/percona/qan-api2
-  component: server
-
-- name: pmm-update
-  branch: main
-  path: sources/pmm-update/src/github.com/percona/pmm-update
-  url: https://github.com/percona/pmm-update
-  component: server
-
-- name: pmm-server
-  branch: main
-  path: sources/pmm-server
-  url: https://github.com/percona/pmm-server
-  component: server
-
-- name: grafana-dashboards
-  branch: main
-  path: sources/grafana-dashboards
-  url: https://github.com/percona/grafana-dashboards
-  component: server
-
-- name: grafana
-  branch: main
-  path: sources/grafana/src/github.com/grafana/grafana
-  url: https://github.com/percona-platform/grafana
-  component: server
-
-# QA
-- name: pmm-qa
-  branch: main
-  path: sources/pmm-qa/src/github.com/percona/pmm-qa
-  url: https://github.com/percona/pmm-qa
-  component: qa
-
-- name: pmm-ui-tests
-  branch: main
-  path: sources/pmm-ui-tests/src/github.com/percona/pmm-ui-tests
-  url: https://github.com/percona/pmm-ui-tests
-  component: qa
->>>>>>> 9865c248
+    component: qa