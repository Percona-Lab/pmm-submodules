--- conflicted
+++ resolved
@@ -1,11 +1,7 @@
 [submodule "pmm"]
 	path = sources/pmm/src/github.com/percona/pmm
 	url = https://github.com/percona/pmm
-<<<<<<< HEAD
 	branch = PMM-8514-refactoring
-=======
-	branch = main
->>>>>>> 8c39848c
 
 
 # PMM Client
@@ -61,11 +57,7 @@
 [submodule "pmm-managed"]
 	path = sources/pmm-managed/src/github.com/percona/pmm-managed
 	url = https://github.com/percona/pmm-managed
-<<<<<<< HEAD
 	branch = PMM-8514-refactoring
-=======
-	branch = main
->>>>>>> 8c39848c
 [submodule "dbaas-controller"]
 	path = sources/dbaas-controller/src/github.com/percona-platform/dbaas-controller
 	url = https://github.com/percona-platform/dbaas-controller
