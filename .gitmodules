[submodule "pmm-client"]
	path = sources/pmm-client/src/github.com/percona/pmm-client
	url = https://github.com/percona/pmm-client.git
	branch = PMM-2.0
[submodule "qan-agent"]
	path = sources/qan-agent/src/github.com/percona/qan-agent
	url = https://github.com/percona/qan-agent.git
	branch = master
[submodule "node_exporter"]
	path = sources/node_exporter/src/github.com/prometheus/node_exporter
	url = https://github.com/percona/node_exporter.git
	branch = master
[submodule "mysqld_exporter"]
	path = sources/mysqld_exporter/src/github.com/percona/mysqld_exporter
	url = https://github.com/percona/mysqld_exporter.git
	branch = master
[submodule "mongodb_exporter"]
	path = sources/mongodb_exporter/src/github.com/percona/mongodb_exporter
	url = https://github.com/percona/mongodb_exporter.git
	branch = master
[submodule "proxysql_exporter"]
	path = sources/proxysql_exporter/src/github.com/percona/proxysql_exporter
	url = https://github.com/percona/proxysql_exporter.git
	branch = master
[submodule "percona-toolkit"]
	path = sources/percona-toolkit/src/github.com/percona/percona-toolkit
	url = https://github.com/percona/percona-toolkit.git
	branch = release-3.0.10
[submodule "pmm-manage"]
	path = sources/pmm-manage/src/github.com/percona/pmm-manage
	url = https://github.com/percona/pmm-manage
	branch = master
[submodule "pmm-managed"]
	path = sources/pmm-managed/src/github.com/percona/pmm-managed
	url = https://github.com/percona/pmm-managed
<<<<<<< HEAD
	branch = PMM-2.0 
=======
	branch = PMM-2.0
>>>>>>> 573e1fb6
[submodule "qan-api"]
	path = sources/qan-api/src/github.com/percona/qan-api
	url = https://github.com/percona/qan-api
	branch = master
[submodule "qan-app"]
	path = sources/qan-app/src/github.com/percona/qan-app
	url = https://github.com/percona/qan-app
	branch = PMM-2.0
[submodule "pmm-update"]
	path = sources/pmm-update
	url = https://github.com/percona/pmm-update
	branch = PMM-2.0
[submodule "pmm-server"]
	path = sources/pmm-server
	url = https://github.com/percona/pmm-server
	branch = PMM-2.0
[submodule "pmm-server-packaging"]
	path = sources/pmm-server-packaging
	url = https://github.com/percona/pmm-server-packaging
	branch = PMM-2.0
[submodule "grafana-dashboards"]
	path = sources/grafana-dashboards
	url = https://github.com/percona/grafana-dashboards
	branch = PMM-2.0
[submodule "rds_exporter"]
	path = sources/rds_exporter/src/github.com/percona/rds_exporter
	url = https://github.com/percona/rds_exporter
	branch = master
[submodule "postgres_exporter"]
	path = sources/postgres_exporter/src/github.com/percona/postgres_exporter
	url = https://github.com/percona/postgres_exporter
	branch = master
[submodule "pid-watchdog"]
	path = sources/pid-watchdog/src/github.com/percona/pid-watchdog
	url = https://github.com/percona/pid-watchdog
	branch = master
[submodule "clickhouse_exporter"]
	path = sources/clickhouse_exporter/src/github.com/f1yegor/clickhouse_exporter
	url = https://github.com/f1yegor/clickhouse_exporter
	branch = master<|MERGE_RESOLUTION|>--- conflicted
+++ resolved
@@ -33,11 +33,7 @@
 [submodule "pmm-managed"]
 	path = sources/pmm-managed/src/github.com/percona/pmm-managed
 	url = https://github.com/percona/pmm-managed
-<<<<<<< HEAD
 	branch = PMM-2.0 
-=======
-	branch = PMM-2.0
->>>>>>> 573e1fb6
 [submodule "qan-api"]
 	path = sources/qan-api/src/github.com/percona/qan-api
 	url = https://github.com/percona/qan-api
