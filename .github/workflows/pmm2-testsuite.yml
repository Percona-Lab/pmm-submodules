--- conflicted
+++ resolved
@@ -216,19 +216,11 @@
         working-directory: ./pmm-ui-tests/cli
         run: npx playwright test generic unregister --quiet
 
-<<<<<<< HEAD
-      - name: Run bats tests for generic Scenarios
-        if: ${{ matrix.db-type == 'generic' }}
-        run: |
-          sudo bats ./pmm-tests/pmm-2-0-bats-tests/generic-tests.bats
-
       - name: Run CLI tests for PMM Server Container
         if: ${{ matrix.db-type == 'server-container' && !contains(env.PMM_UI_BRANCH, 'pmm-2.') }}
         working-directory: ./pmm-ui-tests/cli
         run: npx playwright test pmm-server-only --quiet
 
-=======
->>>>>>> 2c651bcc
       - name: Run CLI tests for PMM Client Docker Container
         if: ${{ matrix.db-type == 'clientContainer' }}
         working-directory: ./pmm-ui-tests/cli
