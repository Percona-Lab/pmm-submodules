--- conflicted
+++ resolved
@@ -2,19 +2,11 @@
   workflow_dispatch:
     inputs:
       server_image:
-<<<<<<< HEAD
-        description: 'server image: repo/name:tag'
-        required: true
-        type: string
-      client_image:
-        description: 'client image: repo/name:tag'
-=======
         description: "server image: repo/name:tag"
         required: true
         type: string
       client_image:
         description: "client image: repo/name:tag"
->>>>>>> f874076a
         required: true
         type: string
       sha:
@@ -30,16 +22,11 @@
       GH_API_TOKEN: ${{ secrets.GH_API_TOKEN }}
 
     steps:
-<<<<<<< HEAD
-      - name: checkout code
-=======
       - name: Checkout code
->>>>>>> f874076a
         uses: actions/checkout@v3
         with:
           submodules: "recursive"
 
-<<<<<<< HEAD
       - name: run ci.py
         run: |
           pip3 install PyGithub
@@ -47,9 +34,6 @@
           python3 ci.py
 
       - name: install tools
-=======
-      - name: Install tools
->>>>>>> f874076a
         run: |
           npm install -g bats
           $WORK_DIR/install_k8s_tools.sh --minikube --helm --kubectl --user
