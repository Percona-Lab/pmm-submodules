deps:
<<<<<<< HEAD
  - name: postgres_exporter
    branch: PMM-7806-upgrade-pg-exporter
=======
- name: pmm
  branch: PMM-10289-add-licence-to-client-image
  url: https://github.com/percona/pmm
>>>>>>> cfa90d95
<|MERGE_RESOLUTION|>--- conflicted
+++ resolved
@@ -1,9 +1,6 @@
 deps:
-<<<<<<< HEAD
   - name: postgres_exporter
     branch: PMM-7806-upgrade-pg-exporter
-=======
-- name: pmm
-  branch: PMM-10289-add-licence-to-client-image
-  url: https://github.com/percona/pmm
->>>>>>> cfa90d95
+  - name: pmm
+    branch: PMM-10289-add-licence-to-client-image
+    url: https://github.com/percona/pmm