library changelog: false, identifier: 'lib@master', retriever: modernSCM([
    $class: 'GitSCMSource',
    remote: 'https://github.com/Percona-Lab/jenkins-pipelines.git'
]) _

void runAPItests(String DOCKER_IMAGE_VERSION, BRANCH_NAME, GIT_COMMIT_HASH, CLIENT_VERSION, OWNER) {
    apiTestJob = build job: 'pmm2-api-tests', propagate: false, parameters: [
        string(name: 'DOCKER_VERSION', value: DOCKER_IMAGE_VERSION),
        string(name: 'GIT_BRANCH', value: BRANCH_NAME),
        string(name: 'OWNER', value: OWNER),
        string(name: 'GIT_COMMIT_HASH', value: GIT_COMMIT_HASH)
    ]
    env.API_TESTS_URL = apiTestJob.absoluteUrl
    env.API_TESTS_RESULT = apiTestJob.result
}

void runTestSuite(String DOCKER_IMAGE_VERSION, CLIENT_VERSION, PMM_QA_GIT_BRANCH, PMM_QA_GIT_COMMIT_HASH, PMM_VERSION) {
    testSuiteJob = build job: 'pmm2-testsuite', propagate: false, parameters: [
        string(name: 'DOCKER_VERSION', value: DOCKER_IMAGE_VERSION),
        string(name: 'CLIENT_VERSION', value: CLIENT_VERSION),
        string(name: 'PMM_QA_GIT_BRANCH', value: PMM_QA_GIT_BRANCH),
        string(name: 'PMM_QA_GIT_COMMIT_HASH', value: PMM_QA_GIT_COMMIT_HASH),
        string(name: 'PMM_VERSION', value: PMM_VERSION)
    ]
    env.BATS_TESTS_URL = testSuiteJob.absoluteUrl
    env.BATS_TESTS_RESULT = testSuiteJob.result
}

void runUItests(String DOCKER_IMAGE_VERSION, CLIENT_VERSION, PMM_QA_GIT_BRANCH, PMM_QA_GIT_COMMIT_HASH) {
    e2eTestJob = build job: 'pmm2-ui-tests', propagate: false, parameters: [
        string(name: 'DOCKER_VERSION', value: DOCKER_IMAGE_VERSION),
        string(name: 'CLIENT_VERSION', value: CLIENT_VERSION),
        string(name: 'GIT_BRANCH', value: PMM_QA_GIT_BRANCH),
        string(name: 'GIT_COMMIT_HASH', value: PMM_QA_GIT_COMMIT_HASH)
    ]
    env.UI_TESTS_URL = e2eTestJob.absoluteUrl
    env.UI_TESTS_RESULT = e2eTestJob.result
}

void addComment(String COMMENT) {
    withCredentials([string(credentialsId: 'GITHUB_API_TOKEN', variable: 'GITHUB_API_TOKEN')]) {
        sh """
            curl -v -X POST \
                -H "Authorization: token ${GITHUB_API_TOKEN}" \
                -d "{\\"body\\":\\"${COMMENT}\\"}" \
                "https://api.github.com/repos/\$(echo $CHANGE_URL | cut -d '/' -f 4-5)/issues/${CHANGE_ID}/comments"
        """
    }
}

pipeline {
    agent {
        label 'large-amazon'
    }
    stages {
        stage('Prepare') {
            steps {
                sh '''
                    set -o errexit
                    curdir=$(pwd)
                    cd ../
                    wget https://github.com/git-lfs/git-lfs/releases/download/v2.7.1/git-lfs-linux-amd64-v2.7.1.tar.gz
                    tar -zxvf git-lfs-linux-amd64-v2.7.1.tar.gz
                    sudo ./install.sh
                    cd $curdir
                    sudo rm -rf results tmp || :
                    git reset --hard
                    git clean -fdx
                    git submodule foreach --recursive git reset --hard
                    git submodule foreach --recursive git clean -fdx
                    git submodule status
                    export commit_sha=$(git submodule status | grep 'pmm-managed' | awk -F ' ' '{print $1}')
                    curl -s https://api.github.com/repos/percona/pmm-managed/commits/${commit_sha} | grep 'name' | awk -F '"' '{print $4}' | head -1 > OWNER
                    cd sources/pmm-server/
                    git lfs install
                    git lfs pull
                    git lfs checkout
                    cd $curdir
                    export api_tests_commit_sha=$(git submodule status | grep 'pmm-api-tests' | awk -F ' ' '{print $1}')
                    export api_tests_branch=$(git config -f .gitmodules submodule.pmm-api-tests.branch)
                    echo $api_tests_commit_sha > apiCommitSha
                    echo $api_tests_branch > apiBranch
                    cat apiBranch
                    export pmm_qa_commit_sha=$(git submodule status | grep 'pmm-qa' | awk -F ' ' '{print $1}')
                    export pmm_qa_branch=$(git config -f .gitmodules submodule.pmm-qa.branch)
                    echo $pmm_qa_branch > pmmQABranch
                    echo $pmm_qa_commit_sha > pmmQACommitSha
                    export pmm_ui_tests_commit_sha=$(git submodule status | grep 'pmm-ui-tests' | awk -F ' ' '{print $1}')
                    export pmm_ui_tests_branch=$(git config -f .gitmodules submodule.pmm-ui-tests.branch)
                    echo $pmm_ui_tests_branch > pmmUITestBranch
                    echo $pmm_ui_tests_commit_sha > pmmUITestsCommitSha
                    cd $curdir
                '''
                installDocker()
                script {
                    env.PMM_VERSION = sh(returnStdout: true, script: "cat VERSION").trim()
                }
                stash includes: 'apiBranch', name: 'apiBranch'
                stash includes: 'pmmQABranch', name: 'pmmQABranch'
                stash includes: 'apiCommitSha', name: 'apiCommitSha'
                stash includes: 'pmmQACommitSha', name: 'pmmQACommitSha'
                stash includes: 'pmmUITestBranch', name: 'pmmUITestBranch'
                stash includes: 'pmmUITestsCommitSha', name: 'pmmUITestsCommitSha'
                slackSend channel: '#pmm-ci', color: '#FFFF00', message: "[${JOB_NAME}]: build started - ${BUILD_URL}"
            }
        }
        stage('Build client source') {
            steps {
                withCredentials([[$class: 'AmazonWebServicesCredentialsBinding', accessKeyVariable: 'AWS_ACCESS_KEY_ID', credentialsId: 'AMI/OVF', secretKeyVariable: 'AWS_SECRET_ACCESS_KEY']]) {
                    sh '''
                        sg docker -c "
                            set -o errexit

                            aws ecr-public get-login-password --region us-east-1 | docker login -u AWS --password-stdin public.ecr.aws/e7j3v3n0

                            env
                            ./build/bin/build-client-source
                        "
                    '''
                }
            }
        }
        stage('Build client binary') {
            steps {
                withCredentials([[$class: 'AmazonWebServicesCredentialsBinding', accessKeyVariable: 'AWS_ACCESS_KEY_ID', credentialsId: 'AMI/OVF', secretKeyVariable: 'AWS_SECRET_ACCESS_KEY']]) {
                    sh '''
                        sg docker -c "
                            set -o errexit

                            aws ecr-public get-login-password --region us-east-1 | docker login -u AWS --password-stdin public.ecr.aws/e7j3v3n0

                            env
                            ./build/bin/build-client-binary
                        "
                        aws s3 cp \
                            --acl public-read \
                            results/tarball/pmm2-client-*.tar.gz \
                            s3://pmm-build-cache/PR-BUILDS/pmm2-client/pmm2-client-${BRANCH_NAME}-${GIT_COMMIT:0:7}.tar.gz
                        '''
                }
                script {
                    def clientPackageURL = sh script:'echo "https://s3.us-east-2.amazonaws.com/pmm-build-cache/PR-BUILDS/pmm2-client/pmm2-client-${BRANCH_NAME}-${GIT_COMMIT:0:7}.tar.gz" | tee CLIENT_URL', returnStdout: true
                    env.CLIENT_URL = sh(returnStdout: true, script: "cat CLIENT_URL").trim()
                }
                stash includes: 'CLIENT_URL', name: 'CLIENT_URL'
            }
        }
        stage('Build client source rpm') {
            steps {
                withCredentials([[$class: 'AmazonWebServicesCredentialsBinding', accessKeyVariable: 'AWS_ACCESS_KEY_ID', credentialsId: 'AMI/OVF', secretKeyVariable: 'AWS_SECRET_ACCESS_KEY']]) {
                    sh '''
                        sg docker -c "
                            set -o errexit
                            aws ecr-public get-login-password --region us-east-1 | docker login -u AWS --password-stdin public.ecr.aws/e7j3v3n0

                            ./build/bin/build-client-srpm centos:7
                        "
                    '''
                }
            }
        }
        stage('Build client binary rpm') {
            steps {
                withCredentials([[$class: 'AmazonWebServicesCredentialsBinding', accessKeyVariable: 'AWS_ACCESS_KEY_ID', credentialsId: 'AMI/OVF', secretKeyVariable: 'AWS_SECRET_ACCESS_KEY']]) {
                    sh '''
                        sg docker -c "
                            set -o errexit

                            aws ecr-public get-login-password --region us-east-1 | docker login -u AWS --password-stdin public.ecr.aws/e7j3v3n0

                            ./build/bin/build-client-rpm centos:7

                            mkdir -p tmp/pmm-server/RPMS/
                            cp results/rpm/pmm2-client-*.rpm tmp/pmm-server/RPMS/
                        "
                    '''
                }
            }
        }
        stage('Build client docker') {
            steps {
                withCredentials([usernamePassword(credentialsId: 'hub.docker.com', passwordVariable: 'PASS', usernameVariable: 'USER')]) {
                    sh """
                        sg docker -c "
                            docker login -u "${USER}" -p "${PASS}"
                        "
                    """
                }
                withCredentials([[$class: 'AmazonWebServicesCredentialsBinding', accessKeyVariable: 'AWS_ACCESS_KEY_ID', credentialsId: 'AMI/OVF', secretKeyVariable: 'AWS_SECRET_ACCESS_KEY']]) {
                    sh '''
                        sg docker -c "
                            set -o errexit
                            aws ecr-public get-login-password --region us-east-1 | docker login -u AWS --password-stdin public.ecr.aws/e7j3v3n0

                            export PUSH_DOCKER=1
                            export DOCKER_CLIENT_TAG=perconalab/pmm-client-fb:${BRANCH_NAME}-${GIT_COMMIT:0:7}

                            ./build/bin/build-client-docker
                        "
                    '''
                }
                stash includes: 'results/docker/CLIENT_TAG', name: 'CLIENT_IMAGE'
                archiveArtifacts 'results/docker/CLIENT_TAG'
            }
        }
        stage('Build server packages') {
            steps {
                withCredentials([[$class: 'AmazonWebServicesCredentialsBinding', accessKeyVariable: 'AWS_ACCESS_KEY_ID', credentialsId: 'AMI/OVF', secretKeyVariable: 'AWS_SECRET_ACCESS_KEY']]) {
                    sh '''
                        sg docker -c "
                            set -o errexit

                            aws ecr-public get-login-password --region us-east-1 | docker login -u AWS --password-stdin public.ecr.aws/e7j3v3n0

                            export RPM_EPOCH=1
                            export PATH=$PATH:$(pwd -P)/build/bin

                            # 1st-party
                            build-server-rpm percona-dashboards grafana-dashboards
                            build-server-rpm pmm-managed
                            build-server-rpm percona-qan-api2 qan-api2
                            build-server-rpm pmm-server
                            build-server-rpm pmm-update
                            build-server-rpm dbaas-controller
                            build-server-rpm dbaas-tools

                            # 3rd-party
<<<<<<< HEAD
                            build-server-rpm prometheus
=======
                            build-server-rpm clickhouse
>>>>>>> 1b89240b
                            build-server-rpm victoriametrics
                            build-server-rpm alertmanager
                            build-server-rpm grafana
                        "
                    '''
                }
            }
        }
        stage('Build server docker') {
            steps {
                withCredentials([usernamePassword(credentialsId: 'hub.docker.com', passwordVariable: 'PASS', usernameVariable: 'USER')]) {
                    sh """
                        sg docker -c "
                            docker login -u "${USER}" -p "${PASS}"
                        "
                    """
                }
                withCredentials([[$class: 'AmazonWebServicesCredentialsBinding', accessKeyVariable: 'AWS_ACCESS_KEY_ID', credentialsId: 'AMI/OVF', secretKeyVariable: 'AWS_SECRET_ACCESS_KEY']]) {
                    sh '''
                        sg docker -c "
                            set -o errexit
                            aws ecr-public get-login-password --region us-east-1 | docker login -u AWS --password-stdin public.ecr.aws/e7j3v3n0

                            export PUSH_DOCKER=1
                            export DOCKER_TAG=perconalab/pmm-server-fb:${BRANCH_NAME}-${GIT_COMMIT:0:7}

                            ./build/bin/build-server-docker
                        "
                    '''
                }
                stash includes: 'results/docker/TAG', name: 'IMAGE'
                archiveArtifacts 'results/docker/TAG'
            }
        }
        stage('Create FB tags')
        {
            steps{
                script{
                    withCredentials([string(credentialsId: 'GITHUB_API_TOKEN', variable: 'GITHUB_API_TOKEN')]) {
                        unstash 'IMAGE'
                        def IMAGE = sh(returnStdout: true, script: "cat results/docker/TAG").trim()
                        def CLIENT_IMAGE = sh(returnStdout: true, script: "cat results/docker/CLIENT_TAG").trim()
                        def CLIENT_URL = sh(returnStdout: true, script: "cat CLIENT_URL").trim()
                        sh """
                            curl -v -X POST \
                                -H "Authorization: token ${GITHUB_API_TOKEN}" \
                                -d "{\\"body\\":\\"server docker - ${IMAGE}\\nclient docker - ${CLIENT_IMAGE}\\nclient - ${CLIENT_URL}\\nCreate Staging Instance: https://pmm.cd.percona.com/job/aws-staging-start/parambuild/?DOCKER_VERSION=${IMAGE}&CLIENT_VERSION=${CLIENT_URL}\\"}" \
                                "https://api.github.com/repos/\$(echo $CHANGE_URL | cut -d '/' -f 4-5)/issues/${CHANGE_ID}/comments"
                        """
                    }
                }
            }
        }
        stage('Tests Execution') {
            parallel {
                stage('Test: API') {
                    steps {
                        script {
                            unstash 'IMAGE'
                            unstash 'apiBranch'
                            unstash 'apiCommitSha'
                            def IMAGE = sh(returnStdout: true, script: "cat results/docker/TAG").trim()
                            def CLIENT_IMAGE = sh(returnStdout: true, script: "cat results/docker/CLIENT_TAG").trim()
                            def OWNER = sh(returnStdout: true, script: "cat OWNER").trim()
                            def CLIENT_URL = sh(returnStdout: true, script: "cat CLIENT_URL").trim()
                            def API_TESTS_BRANCH = sh(returnStdout: true, script: "cat apiBranch").trim()
                            def GIT_COMMIT_HASH = sh(returnStdout: true, script: "cat apiCommitSha").trim()
                            runAPItests(IMAGE, API_TESTS_BRANCH, GIT_COMMIT_HASH, CLIENT_URL, OWNER)
                            if (!env.API_TESTS_RESULT.equals("SUCCESS")) {
                                sh "exit 1"
                            }
                        }
                    }
                }
                stage('Test: PMM-Testsuite') {
                    steps {
                        script {
                            unstash 'IMAGE'
                            unstash 'pmmQABranch'
                            unstash 'pmmQACommitSha'
                            def IMAGE = sh(returnStdout: true, script: "cat results/docker/TAG").trim()
                            def CLIENT_IMAGE = sh(returnStdout: true, script: "cat results/docker/CLIENT_TAG").trim()
                            def OWNER = sh(returnStdout: true, script: "cat OWNER").trim()
                            def CLIENT_URL = sh(returnStdout: true, script: "cat CLIENT_URL").trim()
                            def PMM_QA_GIT_BRANCH = sh(returnStdout: true, script: "cat pmmQABranch").trim()
                            def PMM_QA_GIT_COMMIT_HASH = sh(returnStdout: true, script: "cat pmmQACommitSha").trim()
                            runTestSuite(IMAGE, CLIENT_URL, PMM_QA_GIT_BRANCH, PMM_QA_GIT_COMMIT_HASH, env.PMM_VERSION)
                            if (!env.BATS_TESTS_RESULT.equals("SUCCESS")) {
                                sh "exit 1"
                            }
                        }
                    }
                }
                stage('Test: UI') {
                    steps {
                        script {
                            unstash 'IMAGE'
                            unstash 'pmmUITestBranch'
                            unstash 'pmmUITestsCommitSha'
                            def IMAGE = sh(returnStdout: true, script: "cat results/docker/TAG").trim()
                            def CLIENT_IMAGE = sh(returnStdout: true, script: "cat results/docker/CLIENT_TAG").trim()
                            def OWNER = sh(returnStdout: true, script: "cat OWNER").trim()
                            def CLIENT_URL = sh(returnStdout: true, script: "cat CLIENT_URL").trim()
                            def PMM_QA_GIT_BRANCH = sh(returnStdout: true, script: "cat pmmUITestBranch").trim()
                            def PMM_QA_GIT_COMMIT_HASH = sh(returnStdout: true, script: "cat pmmUITestsCommitSha").trim()
                            runUItests(IMAGE, CLIENT_URL, PMM_QA_GIT_BRANCH, PMM_QA_GIT_COMMIT_HASH)
                            if (!env.UI_TESTS_RESULT.equals("SUCCESS")) {
                                sh "exit 1"
                            }
                        }
                    }
                }
            }
        }
    }
    post {
        always {
            script {
                if (currentBuild.result == null || currentBuild.result == 'SUCCESS') {
                    if (env.CHANGE_URL) {
                        unstash 'IMAGE'
                        def IMAGE = sh(returnStdout: true, script: "cat results/docker/TAG").trim()
                        slackSend channel: '#pmm-ci', color: '#00FF00', message: "[${JOB_NAME}]: build finished - ${IMAGE}"
                    }
                } else {
                    if(env.API_TESTS_RESULT != "SUCCESS") {
                        addComment("API tests have failed, Please check: API: ${API_TESTS_URL}")
                    }
                    if(env.BATS_TESTS_RESULT != "SUCCESS") {
                        addComment("pmm2-client testsuite has failed, Please check: BATS: ${BATS_TESTS_URL}")
                    }
                    if(env.UI_TESTS_RESULT != "SUCCESS") {
                        addComment("UI tests have failed, Please check: UI: ${UI_TESTS_URL}")
                    }
                    slackSend channel: '#pmm-ci', color: '#FF0000', message: "[${JOB_NAME}]: build ${currentBuild.result} build job link: ${BUILD_URL}"
                }
            }
            sh 'sudo make clean'
            deleteDir()
        }
    }
}<|MERGE_RESOLUTION|>--- conflicted
+++ resolved
@@ -225,11 +225,6 @@
                             build-server-rpm dbaas-tools
 
                             # 3rd-party
-<<<<<<< HEAD
-                            build-server-rpm prometheus
-=======
-                            build-server-rpm clickhouse
->>>>>>> 1b89240b
                             build-server-rpm victoriametrics
                             build-server-rpm alertmanager
                             build-server-rpm grafana
