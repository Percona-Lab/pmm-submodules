bin_dir=$(cd $(dirname $0); pwd -P)
root_dir=$(cd $(dirname $0)/../..; pwd -P)
tmp_dir=${root_dir}/tmp

# In VERSION file we can have numeric value like '2.0.0' as well as
# alphanumeric value like '2.0.0-alpha3' which we can not be used entirely
# e.g. in Version directive in spec files. So we define:
# * full_pmm_version to contain full version and build metadata: '2.0.0-alpha3-PMM-1234-fb-branch-123abc';
# * pmm_version to contain only MAJOR.MINOR.PATCH: '2.0.0';
# * pmm_release to contain only pre-release part (may be empty): 'alpha3'.
pmm_branch=$(git rev-parse --abbrev-ref HEAD)

pmm_base_version=$(cat ${root_dir}/VERSION)
full_pmm_version=${pmm_base_version}-${pmm_branch}-$(git rev-parse --short HEAD)

# TODO Maybe it makes sense to use variable from job here
if [[ ${pmm_branch} =~ release-* || \
<<<<<<< HEAD
      ${pmm_branch} =~ pmm-2.* ]]; then
=======
      ${pmm_branch} =~ pmm-2.* || \
      ${pmm_branch} == PMM-2.0 || \
      ${pmm_branch} == "main" ]]; then
>>>>>>> c485e9e5
    full_pmm_version=${pmm_base_version}
fi

new_pmm_version=$(cat ${root_dir}/VERSION | awk -F'-' '{print $1}')
new_pmm_release=$(cat ${root_dir}/VERSION | awk -F'-' '{print $2}')

# Failsafe during refactoring - check that we did not redefine pmm_version in some other script
if [ -n "${pmm_version}" ] && [ "${new_pmm_version}" != "${pmm_version}" ]; then
    echo "pmm_version is already defined: ${pmm_version}"
    exit 1
fi

pmm_version=${new_pmm_version}
pmm_release=${new_pmm_release}
unset new_pmm_version
unset new_pmm_release
echo -e "\n\n\n>>> full_pmm_version=${full_pmm_version} pmm_version=${pmm_version} pmm_release=${pmm_release}\n\n\n"

rpmbuild_docker_image=${RPMBUILD_DOCKER_IMAGE:-public.ecr.aws/e7j3v3n0/rpmbuild:2}
rpms_dir=${root_dir}/tmp/pmm-server/RPMS
rpmbuild_dir=${root_dir}/sources/pmm-server/rhel
source_dir=${root_dir}/tmp/source/pmm2-client-${pmm_version}
binary_dir=${root_dir}/tmp/binary/pmm2-client-${pmm_version}
client_properties=${root_dir}/results/pmm-client.properties
docker_tag_file=${root_dir}/results/docker/TAG
docker_client_tag_file=${root_dir}/results/docker/CLIENT_TAG
docker_tarball=${root_dir}/results/docker/pmm-server-${pmm_version}.docker
docker_client_tarball=${root_dir}/results/docker/pmm2-client-${pmm_version}.docker
source_tarball=${root_dir}/results/source_tarball/pmm2-client-${pmm_version}.tar.gz
binary_tarball=${root_dir}/results/tarball/pmm2-client-${pmm_version}.tar.gz

# https://github.com/VictoriaMetrics/VictoriaMetrics/tree/pmm-6401-v1.60.0
vmagent_commit_hash=e49bf9bc73c3a83f510578ef20fc9bd52d02aad5<|MERGE_RESOLUTION|>--- conflicted
+++ resolved
@@ -15,13 +15,9 @@
 
 # TODO Maybe it makes sense to use variable from job here
 if [[ ${pmm_branch} =~ release-* || \
-<<<<<<< HEAD
-      ${pmm_branch} =~ pmm-2.* ]]; then
-=======
       ${pmm_branch} =~ pmm-2.* || \
       ${pmm_branch} == PMM-2.0 || \
       ${pmm_branch} == "main" ]]; then
->>>>>>> c485e9e5
     full_pmm_version=${pmm_base_version}
 fi
 
