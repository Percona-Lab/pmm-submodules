#!/bin/bash

set -o errexit
set -o xtrace

. $(dirname $0)/vars

get_rpm_version() {
    local spec_name=$1

    local rpm_version=$(
        docker run --rm -v ${rpmbuild_dir}/SOURCES:/home/builder/rpm/SOURCES ${rpmbuild_docker_image} sh -c "
            rpmspec -q --qf '%{version}-%{release}\n' SOURCES/${spec_name}.spec \
                | sed -re 's/\.[0-9]{10}\././; s/.el7//' \
                | head -1
        "
    )

    # return version
    echo ${rpm_version}
}

is_build_needed() {
    local spec_name=$1
    local rpm_version=$2

    if [ -n "$RPM_EPOCH" ]; then
        aws s3 sync \
            --region us-east-2 \
            --no-sign-request \
            s3://pmm-build-cache/PR-BUILDS/${spec_name}-${rpm_version} \
            ${rpms_dir}/${spec_name}-${rpm_version}
    else
        aws s3 sync \
            --region us-east-2 \
            --no-sign-request \
            s3://pmm-build-cache/${spec_name}-${rpm_version} \
            ${rpms_dir}/${spec_name}-${rpm_version}
    fi

    # pmm-server package is always build due to included swagger folder from the repo pmm
    local packages=$(find ${rpms_dir}/${spec_name}-${rpm_version} -name "*.rpm" | grep -v "pmm-server-[1-9]" | wc -l)

    # return result as true or flase
    [[ ${packages// /} == 0 ]]
}

prepare_specs() {
    local spec_name=$1
    local repo_name=$2

    cp ${rpmbuild_dir}/SPECS/${spec_name}.spec ${rpmbuild_dir}/SOURCES/${spec_name}.spec
    if [ -d "${root_dir}/sources/${repo_name}" ]; then
        local git_dir=$(dirname $(find "${root_dir}/sources/${repo_name}" -name .git | head -1))
        local full_commit=$(git -C "${git_dir}" rev-parse HEAD)
        local short_commit=${full_commit:0:7}

        sed -i -e "s/global commit.*/global commit ${full_commit}/" ${rpmbuild_dir}/SOURCES/${spec_name}.spec
        sed -i -e "s/Version:.*/Version: ${pmm_version}/"           ${rpmbuild_dir}/SOURCES/${spec_name}.spec

        if [ -z "${full_pmm_version}" ]; then
            echo 'A full_pmm_version is not specified.'
            exit 1
        fi
        sed -i -e "s/%define full_pmm_version.*/%define full_pmm_version ${full_pmm_version}/" ${rpmbuild_dir}/SOURCES/${spec_name}.spec

        if [ -n "$pmm_release" ]; then
            sed -i -e "s/\(%define release.*\)/\1.$pmm_release/" ${rpmbuild_dir}/SOURCES/${spec_name}.spec
            grep -r 'define release' ${rpmbuild_dir}/SOURCES/${spec_name}.spec
        fi

        if [[ ${spec_name} = "pmm-server" ]]; then
            local pmm_commit=$(git -C "${root_dir}/sources/pmm/src/github.com/percona/pmm" rev-parse HEAD)
            sed -i -e "s|@@pmm_commit@@|${pmm_commit}|" ${rpmbuild_dir}/SOURCES/${spec_name}.spec
        fi

        if [ -f "${rpmbuild_dir}/SOURCES/${repo_name}-${short_commit}.tar.gz" ]; then
            echo SOURCES/${repo_name}-${short_commit}.tar.gz already exists, skipping build
        else
            git -C "${git_dir}" archive \
                --format=tar.gz \
                --prefix=${repo_name}-${full_commit}/ \
                -o ${rpmbuild_dir}/SOURCES/${repo_name}-${short_commit}.tar.gz \
                "${full_commit}"
        fi
    fi
}

build() {
    local spec_name=$1
    local repo_name=${2:-$1}
    prepare_specs "${spec_name}" "${repo_name}"
    local rpm_version=$(get_rpm_version "${spec_name}")
    local CH_VERSION=${rpm_version%-*}
    local CH_TAG=${rpm_version#*-}

    if is_build_needed "${spec_name}" "${rpm_version}" || [[ -n "${FORCE_REBUILD}" ]]; then
        docker run --rm -v ${rpmbuild_dir}/SOURCES:/home/builder/rpm/SOURCES -v ${rpms_dir}:/home/builder/rpm/RPMS ${rpmbuild_docker_image} sh -c "
            set -o errexit
            set -o xtrace
	    echo \"spec_name: ${spec_name}\"
	    echo \"repo_name: ${repo_name}\"

	    sudo chown -R builder:builder /home/builder/rpm/RPMS /home/builder/rpm/SOURCES

             # Add 'Epoch' to spec file to prevent update of rpms which are built in PR build
            if [ -n \"$RPM_EPOCH\" ]; then
                sed -i '/^Version:.*/i Epoch: 1' /home/builder/rpm/SOURCES/${spec_name}.spec
            fi

            rm -rf /home/builder/rpm/RPMS/${spec_name}-*

            printf '[local]\nname=local\nbaseurl=file:///home/builder/rpm/RPMS\ngpgcheck=0\nenabled=1\n' \
                    | sudo tee /etc/yum.repos.d/local.repo
            /usr/bin/createrepo_c --update /home/builder/rpm/RPMS

	    if [ \"${spec_name}\" == \"clickhouse\" ]; then

		# Build most libraries using default GCC
		export PATH=${PATH/\"/usr/local/bin:\"/}:/usr/local/bin

		echo \"====> Install general dependencies\"
        	sudo yum install -y git wget curl zip unzip sed

		echo \"====> RPM build dependencies\"
        	sudo yum install -y rpm-build redhat-rpm-config createrepo

	        echo \"====> Install MySQL client library\"
		sudo yum install -y http://www.percona.com/downloads/percona-release/redhat/0.1-6/percona-release-0.1-6.noarch.rpm

		echo \"====> Install build tools\"
        	sudo yum install -y m4 make
		sudo yum install -y epel-release
                sudo yum install -y cmake3
                sudo yum install -y centos-release-scl
                sudo yum install -y devtoolset-7
                sudo yum install -y tree

		echo \"====> Install CH dev dependencies\"
        	sudo yum install -y zlib-devel openssl-devel libicu-devel libtool-ltdl-devel unixODBC-devel readline-devel

		sudo yum clean all

		cd
		echo \"====> Fetch repository clickhouse-rpm\"
		echo \"Cloning from github https://github.com/Altinity/clickhouse-rpm\"

		git clone \"https://github.com/Altinity/clickhouse-rpm\"
		cd clickhouse-rpm

		echo \"====> Prepare dirs\"
        	mkdir -p /home/builder/clickhouse-rpm/rpmbuild/{BUILD,BUILDROOT,RPMS,SOURCES,SPECS,SRPMS,TMP}

        	echo \"====> Create RPM packages\"
		echo \"Cloning from github v${rpm_version} into /home/builder/clickhouse-rpm/rpmbuild/SOURCES/ClickHouse-${rpm_version}\"

        	cd /home/builder/clickhouse-rpm/rpmbuild/SOURCES

		echo \"====> Clone ClickHouse repo\"
       		git clone \"https://github.com/yandex/ClickHouse\" \"ClickHouse-${rpm_version}\"

        	cd \"ClickHouse-${rpm_version}\"

        	echo \"====> Checkout specific tag v${rpm_version}\"
        	git checkout \"v${rpm_version}\"

        	echo \"====> Update submodules\"
        	git submodule update --init --recursive

        	cd /home/builder/clickhouse-rpm/rpmbuild/SOURCES

        	echo \"====> Move files into .zip with minimal compression\"
        	zip -r0mq \"ClickHouse-${rpm_version}.zip\" \"ClickHouse-${rpm_version}\"

        	echo \"Ensure .zip file is available\"
		ls -l \"ClickHouse-${rpm_version}.zip\"

        	cd /home/builder/clickhouse-rpm

		echo \"====> Build .spec file\"

        	MAKE_OPTIONS=\"${MAKE_OPTIONS}\"

        	# Create spec file from template
		sed -i '\/dbms\/programs\/server\/config.xml/i sed -i \"s/var\\\/lib/srv/g\" \%{_builddir}//ClickHouse-${rpm_version}/dbms/programs/server/config.xml' /home/builder/clickhouse-rpm/src/clickhouse.spec.in
		sed -i '\/dbms\/programs\/server\/config.xml/i sed -i \"s/var\\\/log\\\/clickhouse-server/srv\\\/logs/g\" \%{_builddir}/ClickHouse-${rpm_version}/dbms/programs/server/config.xml' /home/builder/clickhouse-rpm/src/clickhouse.spec.in
                sed -i '\/dbms\/programs\/server\/config.xml/i sed -i \"s/<!-- <listen_host>0.0.0.0<\\\/listen_host> -->/<listen_host>0.0.0.0<\\\/listen_host>/g\" \%{_builddir}/ClickHouse-${rpm_version}/dbms/programs/server/config.xml' /home/builder/clickhouse-rpm/src/clickhouse.spec.in
        	cat \"/home/builder/clickhouse-rpm/src/clickhouse.spec.in\" | sed \
                -e \"s|@CH_VERSION@|${CH_VERSION}|\" \
                -e \"s|@CH_TAG@|${CH_TAG}|\" \
                -e \"s|@CMAKE_OPTIONS@|-DGLIBC_COMPATIBILITY=OFF|\" \
                -e \"s|@MAKE_OPTIONS@|${MAKE_OPTIONS}|\" \
		-e \"s|Name: clickhouse|Name: percona-clickhouse|\" \
                -e \"s|CLICKHOUSE_DATADIR=/var/lib/clickhouse|CLICKHOUSE_DATADIR=/srv/clickhouse|\" \
                -e \"/@CLICKHOUSE_SPEC_FUNCS_SH@/ {
r /home/builder/clickhouse-rpm/src/clickhouse.spec.funcs.sh
d }\" \
                > \"/home/builder/clickhouse-rpm/rpmbuild/SPECS/clickhouse.spec\"

        	echo \"====> Looking for .spec file\"
        	ls -l \"/home/builder/clickhouse-rpm/rpmbuild/SPECS/clickhouse.spec\"

		echo \"====> Setup RPM Macros\"
        	echo '%_topdir '/home/builder/clickhouse-rpm/rpmbuild'
%_tmppath '/home/builder/clickhouse-rpm/rpmbuild/TMP'
%_smp_mflags  -j'$(grep -c ^processor /proc/cpuinfo) > ~/.rpmmacros

		cat ~/.rpmmacros

        	echo \"====> Setup path to compilers\"
                export CMAKE=cmake3
                export CC=/opt/rh/devtoolset-7/root/usr/bin/gcc
                export CXX=/opt/rh/devtoolset-7/root/usr/bin/g++

        	echo \"cd into /home/builder/clickhouse-rpm\"
        	cd /home/builder/clickhouse-rpm

        	echo \"====> Build RPMs\"
                export BUILD_DIR=\"/home/builder/clickhouse-rpm/rpmbuild/BUILD\"
                export SOURCES_DIR=\"/home/builder/clickhouse-rpm/rpmbuild/SOURCES\"
        	rpmbuild -v -bs \"/home/builder/clickhouse-rpm/rpmbuild/SPECS/clickhouse.spec\"
        	rpmbuild -v -bb \"/home/builder/clickhouse-rpm/rpmbuild/SPECS/clickhouse.spec\"

        	echo \"====> Build RPMs completed\"

		mkdir /home/builder/rpm/RPMS/${spec_name}-${rpm_version}
		cp -r /home/builder/clickhouse-rpm/rpmbuild/RPMS/* /home/builder/rpm/RPMS/${spec_name}-${rpm_version}
		ls -la /home/builder/clickhouse-rpm/rpmbuild/SOURCES
		cp -r /home/builder/clickhouse-rpm/rpmbuild/SOURCES/* /home/builder/rpm/SOURCES
	    elif [ \"${spec_name}\" == \"grafana\" ] || [ \"${spec_name}\" == \"percona-qan-app\" ]; then
	            sudo yum remove -y nodejs npm
              sudo /usr/bin/curl --silent --location https://rpm.nodesource.com/setup_10.x | sudo bash -
              sudo yum clean all
              sudo yum -y install nodejs
              sudo sed -i 's|SRPMS|x86_64|g' /etc/yum.repos.d/nodesource-el7.repo

<<<<<<< HEAD
              sudo yum-builddep -y SOURCES/${spec_name}.spec
=======
                wget https://dl.google.com/go/go1.12.12.linux-amd64.tar.gz
                sudo tar -C /usr/local -xzf go1.12.12.linux-amd64.tar.gz
                sudo update-alternatives --install \"/usr/bin/go\" \"go\" \"/usr/local/go/bin/go\" 0
                sudo update-alternatives --set go /usr/local/go/bin/go
                sudo go version

                sudo yum-builddep -y SOURCES/${spec_name}.spec
>>>>>>> 7cab222a

              spectool -C SOURCES -g SOURCES/${spec_name}.spec

<<<<<<< HEAD
              rpmbuild --define '_rpmdir %{_topdir}/RPMS/${spec_name}-${rpm_version}' --define 'dist .el7' -ba SOURCES/${spec_name}.spec
              rm -f SOURCES/${spec_name}.spec*
=======
                sudo npm install @types/react-color
                sudo npm install @types/react-custom-scrollbars

                rpmbuild --define '_rpmdir %{_topdir}/RPMS/${spec_name}-${rpm_version}' --define 'dist .el7' -ba SOURCES/${spec_name}.spec
                rm -f SOURCES/${spec_name}.spec*
>>>>>>> 7cab222a
	    else
            	sudo yum-builddep -y SOURCES/${spec_name}.spec

            	spectool -C SOURCES -g SOURCES/${spec_name}.spec
            	rpmbuild --define '_rpmdir %{_topdir}/RPMS/${spec_name}-${rpm_version}' --define 'dist .el7' -ba SOURCES/${spec_name}.spec
            	rm -f SOURCES/${spec_name}.spec*

            fi
            sudo chown -R $(id -u):$(id -g) /home/builder/rpm/RPMS /home/builder/rpm/SOURCES
        "


        if [ -n "$RPM_EPOCH" ]; then
            aws s3 sync \
                --region us-east-2 \
                ${rpms_dir}/${spec_name}-${rpm_version} \
                s3://pmm-build-cache/PR-BUILDS/${spec_name}-${rpm_version} \
                || :
        else
            aws s3 sync \
                --region us-east-2 \
                ${rpms_dir}/${spec_name}-${rpm_version} \
                s3://pmm-build-cache/${spec_name}-${rpm_version} \
                || :
        fi
    fi
}

build "$1" "$2"
echo DONE<|MERGE_RESOLUTION|>--- conflicted
+++ resolved
@@ -234,30 +234,19 @@
               sudo yum -y install nodejs
               sudo sed -i 's|SRPMS|x86_64|g' /etc/yum.repos.d/nodesource-el7.repo
 
-<<<<<<< HEAD
+              wget https://dl.google.com/go/go1.12.12.linux-amd64.tar.gz
+              sudo tar -C /usr/local -xzf go1.12.12.linux-amd64.tar.gz
+              sudo update-alternatives --install \"/usr/bin/go\" \"go\" \"/usr/local/go/bin/go\" 0
+              sudo update-alternatives --set go /usr/local/go/bin/go
+              sudo go version
+
               sudo yum-builddep -y SOURCES/${spec_name}.spec
-=======
-                wget https://dl.google.com/go/go1.12.12.linux-amd64.tar.gz
-                sudo tar -C /usr/local -xzf go1.12.12.linux-amd64.tar.gz
-                sudo update-alternatives --install \"/usr/bin/go\" \"go\" \"/usr/local/go/bin/go\" 0
-                sudo update-alternatives --set go /usr/local/go/bin/go
-                sudo go version
-
-                sudo yum-builddep -y SOURCES/${spec_name}.spec
->>>>>>> 7cab222a
 
               spectool -C SOURCES -g SOURCES/${spec_name}.spec
 
-<<<<<<< HEAD
-              rpmbuild --define '_rpmdir %{_topdir}/RPMS/${spec_name}-${rpm_version}' --define 'dist .el7' -ba SOURCES/${spec_name}.spec
+              sudo npm install @types/react-color
+              sudo npm install @types/react-custom-scrollbarsrpmbuild --define '_rpmdir %{_topdir}/RPMS/${spec_name}-${rpm_version}' --define 'dist .el7' -ba SOURCES/${spec_name}.spec
               rm -f SOURCES/${spec_name}.spec*
-=======
-                sudo npm install @types/react-color
-                sudo npm install @types/react-custom-scrollbars
-
-                rpmbuild --define '_rpmdir %{_topdir}/RPMS/${spec_name}-${rpm_version}' --define 'dist .el7' -ba SOURCES/${spec_name}.spec
-                rm -f SOURCES/${spec_name}.spec*
->>>>>>> 7cab222a
 	    else
             	sudo yum-builddep -y SOURCES/${spec_name}.spec
 
