--- conflicted
+++ resolved
@@ -7,12 +7,7 @@
     - name: Packages                   | Add Percona repository
       when: ansible_os_family == 'RedHat'
       yum:
-<<<<<<< HEAD
-              #        name: https://www.percona.com/redir/downloads/percona-release/redhat/latest/percona-release-0.1-6.noarch.rpm 
-        name: https://repo.percona.com/yum/percona-release-latest.noarch.rpm 
-=======
         name: https://repo.percona.com/yum/percona-release-latest.noarch.rpm
->>>>>>> eeb36b00
         state: installed
 
     - name: Packages                   | Add Postgres repository
@@ -20,13 +15,6 @@
       yum:
         name: https://yum.postgresql.org/10/redhat/rhel-6-x86_64/pgdg-redhat10-10-2.noarch.rpm
         state: installed
-
-        #    - name: Add the Percona GPG keys   | Add Percona GPG Key
-        #      rpm_key:
-        #        key: "{{ item }}"
-        #        state: present
-        #      with_items:
-        #        - https://raw.githubusercontent.com/percona/percona-repositories/70632f5adeb2d783f5cc6af8f71f7942081fbde5/rpm/RPM-GPG-KEY-Percona 
 
     - name: Packages                   | Update OS
       when: ansible_os_family == 'RedHat'
