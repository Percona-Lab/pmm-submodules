---
- hosts: all
  become: yes
  gather_facts: yes

  tasks:
    - name: cloud-init                 | Create dirs
      file: path={{ item }} state=directory owner=pmm group=pmm
      with_items:
        - /srv/prometheus/data
        - /srv/consul
        - /srv/collect_info
        - /srv/logs

    - name: PMM                        | Create dirs
      file: path={{ item }} state=directory owner=pmm group=pmm
      with_items:
        - /srv/clickhouse

    - name: NGINX                      | Disable daemon
      lineinfile:
        dest: /etc/nginx/nginx.conf
        line: 'daemon off;'

    - name: NGINX                      | Disable password-page
      replace:
        dest: /etc/nginx/conf.d/pmm.conf
        regexp: 'setup_type ovf-ami'
        replace: 'setup_type docker'

    - name: PMM                        | Fix nginx config
      replace:
        dest: /etc/nginx/nginx.conf
        regexp: '^(\s*)listen'
        replace: '\1#listen'

    # https://github.com/geerlingguy/drupal-vm/issues/1497
    # https://docs.docker.com/engine/userguide/storagedriver/overlayfs-driver/#limitations-on-overlayfs-compatibility
    - name: PMM                        | Run workaround for overlayfs
      command: find /var/lib/mysql -type f -exec touch {} \;

    - name: Grafana                    | Enable gzip
      ini_file:
        dest: /etc/grafana/grafana.ini
        section: server
        option: enable_gzip
        value: true

    - name: PMM                        | Start services
      shell: supervisord -c /etc/supervisord.conf &

    - name: PMM                        | Wait for mysqld start
      wait_for:
        port: 3306
        state: present
        delay: 30
        timeout: 60

    - name: pmm-managed                | Create MySQL database
      mysql_db:
        name: pmm-managed
        state: present

    - name: pmm-managed                | Create MySQL user
      mysql_user:
        name: pmm-managed
        host: localhost
        password: '*816FFB19BC44AC2749D546E48FA0DF957EDB2C5A'
        priv: 'pmm-managed.*:ALL'
        encrypted: yes
        state: present

    - name: Orchestrator               | Create MySQL database
      mysql_db:
        name: orchestrator
        state: present

    - name: Orchestrator               | Create MySQL user
      mysql_user:
        name: orchestrator
        host: localhost
        password: '*0AD183209365CECFB9275669074B645DFEF2D180'
        priv: 'orchestrator.*:ALL'
        encrypted: yes
        state: present

    - name: qan-api                    | Create MySQL database
      mysql_db:
        name: pmm
        state: present
      register: pmm_db

    - name: qan-api                    | Import MySQL database
      when: pmm_db.changed
      mysql_db:
        name: pmm
        state: import
        target: /usr/share/percona-qan-api/schema/pmm.sql

    - name: qan-api                    | Create MySQL user
      mysql_user:
        name: qan-api
        host: localhost
        password: '*5D6945E21E52CD547FBC205C676C7EFE950836B2'
        priv: 'pmm.*:ALL'
        encrypted: yes
        state: present

    - name: qan-api                    | Create MySQL user for Grafana
      mysql_user:
        name: grafana
        host: localhost
        password: '*58324E2D77A9BBFD9DD1E904649697615FE74649'
        priv: 'pmm.*:SELECT'
        encrypted: yes
        state: present

    - name: qan-api                    | Fix DSN
      replace:
        dest: /etc/percona-qan-api.conf
        regexp: 'percona:percona'
        replace: 'qan-api:5goldenfipar'

    - name: PMM                        | Wait for dashboards
      wait_for:
        path: /srv/grafana/PERCONA_DASHBOARDS_VERSION
        state: present

    - name: PMM                        | Stop services
      shell: supervisorctl restart orchestrator

    - name: PMM                        | Wait for orchestrator
      wait_for:
        host: 127.0.0.1
        port: 4000
        state: present
        delay: 10
        timeout: 180

    - name: PMM                        | Create ClickHouse database
      command: clickhouse-client --query="CREATE DATABASE pmm"

    - name: PMM                        | Show ClickHouse database
      command: clickhouse-client --query="SHOW DATABASES"

    - name: PMM                        | Create pmm-update dirs
      file: path={{ item }} state=directory
      with_items:
        - /srv/update

    - name: PMM                        | Check pmm-update
      stat: path=/srv/update/main.yml
      register: pmm_update_file

    - name: PMM                        | Enable testing repo for pmm-client and percona-toolkit
      when: not pmm_update_file.stat.exists
      command: yum-config-manager --enable percona-testing-x86_64 --enable pmm-laboratory

    - name: PMM                        | Run pmm-update
      when: not pmm_update_file.stat.exists
      command: env EXTRA_ARGS='--extra-vars image_creation=1' /usr/bin/pmm-update-stage2

    - name: PMM                        | Enable testing repo for pmm-client and percona-toolkit
      when: not pmm_update_file.stat.exists
      command: yum-config-manager --disable percona-testing-x86_64 --disable pmm-laboratory

    - name: PMM                        | Stop services
      shell: supervisorctl shutdown

    - name: PMM                        | Cleanup yum cache
      shell: yum clean all

    - name: PMM                        | Cleanup logs
      file: path={{ item }} state=absent
      with_items:
        - /srv/logs/clickhouse.log
        - /srv/logs/consul.log
        - /srv/logs/createdb.log
        - /srv/logs/cron.log
        - /srv/logs/dashboard-upgrade.log
        - /var/log/mysql.log
<<<<<<< HEAD
        - /var/log/nginx.log
        - /var/log/node_exporter.log
        - /var/log/orchestrator.log
        - /var/log/prometheus.log
        - /var/log/qan-api.log
=======
        - /srv/logs/nginx.log
        - /srv/logs/node_exporter.log
        - /srv/logs/orchestrator.log
        - /srv/logs/prometheus.log
        - /srv/logs/prometheus1.log
        - /srv/logs/qan-api.log
>>>>>>> de1595d1
        - /var/log/yum.log
        - /var/log/grafana/grafana.log
        - /var/log/supervisor/supervisord.log
        - /var/logs/pmm-manage.log
        - /srv/consul/*
        - /srv/prometheus/data
        - /srv/consul
        - /tmp/RPMS

    - name: cloud-init                 | Create dirs
      file: path={{ item }} state=directory owner=pmm group=pmm
      with_items:
        - /srv/prometheus/data
        - /srv/consul
        - /srv/logs<|MERGE_RESOLUTION|>--- conflicted
+++ resolved
@@ -179,20 +179,12 @@
         - /srv/logs/cron.log
         - /srv/logs/dashboard-upgrade.log
         - /var/log/mysql.log
-<<<<<<< HEAD
-        - /var/log/nginx.log
-        - /var/log/node_exporter.log
-        - /var/log/orchestrator.log
-        - /var/log/prometheus.log
-        - /var/log/qan-api.log
-=======
         - /srv/logs/nginx.log
         - /srv/logs/node_exporter.log
         - /srv/logs/orchestrator.log
         - /srv/logs/prometheus.log
         - /srv/logs/prometheus1.log
         - /srv/logs/qan-api.log
->>>>>>> de1595d1
         - /var/log/yum.log
         - /var/log/grafana/grafana.log
         - /var/log/supervisor/supervisord.log
