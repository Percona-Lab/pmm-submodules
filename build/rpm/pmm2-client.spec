%define debug_package %{nil}

Name:           pmm2-client
Summary:        Percona Monitoring and Management Client
Version:        %{version}
Release:        %{release}%{?dist}
Group:          Applications/Databases
License:        ASL 2.0
Vendor:         Percona LLC
URL:            https://percona.com
Source:         pmm2-client-%{version}.tar.gz
BuildRoot:      %{_tmppath}/%{name}-%{version}-%{release}-root
Summary:        PMM-agent

BuildRequires:  systemd
BuildRequires:  pkgconfig(systemd)
Requires(post):   systemd
Requires(preun):  systemd
Requires(postun): systemd

AutoReq:        no
Conflicts:      pmm-client

%description
Percona Monitoring and Management (PMM) is an open-source platform for managing and monitoring MySQL and MongoDB
performance. It is developed by Percona in collaboration with experts in the field of managed database services,
support and consulting.
PMM is a free and open-source solution that you can run in your own environment for maximum security and reliability.
It provides thorough time-based analysis for MySQL and MongoDB servers to ensure that your data works as efficiently
as possible.


%prep
%setup -q


%build

%install
install -m 0755 -d $RPM_BUILD_ROOT/usr/sbin
install -m 0755 -d $RPM_BUILD_ROOT/usr/local/percona/pmm2
install -m 0755 -d $RPM_BUILD_ROOT/usr/local/percona/pmm2/bin
install -m 0755 -d $RPM_BUILD_ROOT/usr/local/percona/pmm2/tools
install -m 0755 -d $RPM_BUILD_ROOT/usr/local/percona/pmm2/exporters
install -m 0755 -d $RPM_BUILD_ROOT/usr/local/percona/pmm2/config
install -m 0755 -d $RPM_BUILD_ROOT/usr/local/percona/pmm2/collectors
install -m 0755 -d $RPM_BUILD_ROOT/usr/local/percona/pmm2/collectors/textfile-collector
install -m 0755 -d $RPM_BUILD_ROOT/usr/local/percona/pmm2/collectors/textfile-collector/low-resolution
install -m 0755 -d $RPM_BUILD_ROOT/usr/local/percona/pmm2/collectors/textfile-collector/medium-resolution
install -m 0755 -d $RPM_BUILD_ROOT/usr/local/percona/pmm2/collectors/textfile-collector/high-resolution
install -m 0755 -d $RPM_BUILD_ROOT/usr/local/percona/pmm2/collectors/custom-queries
install -m 0755 -d $RPM_BUILD_ROOT/usr/local/percona/pmm2/collectors/custom-queries/mysql
install -m 0755 -d $RPM_BUILD_ROOT/usr/local/percona/pmm2/collectors/custom-queries/mysql/low-resolution
install -m 0755 -d $RPM_BUILD_ROOT/usr/local/percona/pmm2/collectors/custom-queries/mysql/medium-resolution
install -m 0755 -d $RPM_BUILD_ROOT/usr/local/percona/pmm2/collectors/custom-queries/mysql/high-resolution
install -m 0755 -d $RPM_BUILD_ROOT/usr/local/percona/pmm2/collectors/custom-queries/postgresql
install -m 0755 -d $RPM_BUILD_ROOT/usr/local/percona/pmm2/collectors/custom-queries/postgresql/low-resolution
install -m 0755 -d $RPM_BUILD_ROOT/usr/local/percona/pmm2/collectors/custom-queries/postgresql/medium-resolution
install -m 0755 -d $RPM_BUILD_ROOT/usr/local/percona/pmm2/collectors/custom-queries/postgresql/high-resolution

install -m 0755 bin/pmm-admin $RPM_BUILD_ROOT/usr/local/percona/pmm2/bin
install -m 0755 bin/pmm-agent $RPM_BUILD_ROOT/usr/local/percona/pmm2/bin
install -m 0755 bin/pmm-agent-entrypoint $RPM_BUILD_ROOT/usr/local/percona/pmm2/bin
install -m 0755 bin/node_exporter $RPM_BUILD_ROOT/usr/local/percona/pmm2/exporters
install -m 0755 bin/mysqld_exporter $RPM_BUILD_ROOT/usr/local/percona/pmm2/exporters
install -m 0755 bin/postgres_exporter $RPM_BUILD_ROOT/usr/local/percona/pmm2/exporters
install -m 0755 bin/mongodb_exporter $RPM_BUILD_ROOT/usr/local/percona/pmm2/exporters
install -m 0755 bin/proxysql_exporter $RPM_BUILD_ROOT/usr/local/percona/pmm2/exporters
install -m 0755 bin/rds_exporter $RPM_BUILD_ROOT/usr/local/percona/pmm2/exporters
install -m 0755 bin/azure_exporter $RPM_BUILD_ROOT/usr/local/percona/pmm2/exporters
install -m 0755 bin/vmagent $RPM_BUILD_ROOT/usr/local/percona/pmm2/exporters
install -m 0755 bin/pt-summary $RPM_BUILD_ROOT/usr/local/percona/pmm2/tools
install -m 0755 bin/pt-mysql-summary $RPM_BUILD_ROOT/usr/local/percona/pmm2/tools
install -m 0755 bin/pt-mongodb-summary $RPM_BUILD_ROOT/usr/local/percona/pmm2/tools
install -m 0755 bin/pt-pg-summary $RPM_BUILD_ROOT/usr/local/percona/pmm2/tools
install -m 0660 example.prom $RPM_BUILD_ROOT/usr/local/percona/pmm2/collectors/textfile-collector/low-resolution/
install -m 0660 example.prom $RPM_BUILD_ROOT/usr/local/percona/pmm2/collectors/textfile-collector/medium-resolution/
install -m 0660 example.prom $RPM_BUILD_ROOT/usr/local/percona/pmm2/collectors/textfile-collector/high-resolution/
install -m 0660 queries-mysqld.yml $RPM_BUILD_ROOT/usr/local/percona/pmm2/collectors/custom-queries/mysql/low-resolution/
install -m 0660 queries-mysqld.yml $RPM_BUILD_ROOT/usr/local/percona/pmm2/collectors/custom-queries/mysql/medium-resolution/
install -m 0660 queries-mysqld.yml $RPM_BUILD_ROOT/usr/local/percona/pmm2/collectors/custom-queries/mysql/high-resolution/
install -m 0660 queries-mysqld-group-replication.yml $RPM_BUILD_ROOT/usr/local/percona/pmm2/collectors/custom-queries/mysql/high-resolution/
install -m 0660 example-queries-postgres.yml $RPM_BUILD_ROOT/usr/local/percona/pmm2/collectors/custom-queries/postgresql/low-resolution/
install -m 0660 example-queries-postgres.yml $RPM_BUILD_ROOT/usr/local/percona/pmm2/collectors/custom-queries/postgresql/medium-resolution/
install -m 0660 example-queries-postgres.yml $RPM_BUILD_ROOT/usr/local/percona/pmm2/collectors/custom-queries/postgresql/high-resolution/
install -m 0660 queries-postgres-uptime.yml $RPM_BUILD_ROOT/usr/local/percona/pmm2/collectors/custom-queries/postgresql/high-resolution/
install -m 0660 queries.yaml $RPM_BUILD_ROOT/usr/local/percona/pmm2/collectors/custom-queries/postgresql/medium-resolution/
install -m 0755 -d $RPM_BUILD_ROOT/%{_unitdir}
install -m 0644 config/pmm-agent.service %{buildroot}/%{_unitdir}/pmm-agent.service



%clean
rm -rf $RPM_BUILD_ROOT

%pre
if [ $1 == 1 ]; then
  if ! getent passwd pmm-agent > /dev/null 2>&1; then
    /usr/sbin/groupadd -r pmm-agent
    /usr/sbin/useradd -M -r -g pmm-agent -d /usr/local/percona/ -s /bin/false -c pmm-agent pmm-agent > /dev/null 2>&1
  fi
fi
if [ $1 -eq 2 ]; then
    /usr/bin/systemctl stop pmm-agent.service >/dev/null 2>&1 ||:
fi


%post
for file in pmm-admin pmm-agent
do
  %{__ln_s} -f /usr/local/percona/pmm2/bin/$file /usr/bin/$file
  %{__ln_s} -f /usr/local/percona/pmm2/bin/$file /usr/sbin/$file
done
%systemd_post pmm-agent.service
if [ $1 == 1 ]; then
    if [ ! -f /usr/local/percona/pmm2/config/pmm-agent.yaml ]; then
        install -d -m 0755 /usr/local/percona/pmm2/config
        install -m 0660 -o pmm-agent -g pmm-agent /dev/null /usr/local/percona/pmm2/config/pmm-agent.yaml
    fi
    /usr/bin/systemctl enable pmm-agent >/dev/null 2>&1 || :
    /usr/bin/systemctl daemon-reload
    /usr/bin/systemctl start pmm-agent.service
fi

if [ $1 -eq 2 ]; then
    /usr/bin/systemctl daemon-reload
    /usr/bin/systemctl start pmm-agent.service
fi

%preun
%systemd_preun pmm-agent.service

%postun
case "$1" in
   0) # This is a yum remove.
      /usr/sbin/userdel pmm-agent
      %systemd_postun_with_restart pmm-agent.service
   ;;
   1) # This is a yum upgrade.
      %systemd_postun_with_restart pmm-agent.service
   ;;
esac
if [ $1 == 0 ]; then
  if /usr/bin/id -g pmm-agent > /dev/null 2>&1; then
    /usr/sbin/userdel pmm-agent > /dev/null 2>&1
    /usr/sbin/groupdel pmm-agent > /dev/null 2>&1 || true
    if [ -f /usr/local/percona/pmm2/config/pmm-agent.yaml ]; then
        rm -r /usr/local/percona/pmm2/config/pmm-agent.yaml
    fi
    for file in pmm-admin pmm-agent
    do
      if [ -L /usr/sbin/$file ]; then
        rm -rf /usr/sbin/$file
      fi
      if [ -L /usr/bin/$file ]; then
        rm -rf /usr/bin/$file
      fi
    done
  fi
fi


%files
%config %{_unitdir}/pmm-agent.service
%attr(0660,pmm-agent,pmm-agent) %ghost /usr/local/percona/pmm2/config/pmm-agent.yaml
%attr(-,pmm-agent,pmm-agent) /usr/local/percona/pmm2

%changelog
<<<<<<< HEAD
=======
* Tue Jun 21 2022 Nikita Beletskii <nikita.beletskii@percona.com>
- PMM-7 remove support for RHEL older then 7

>>>>>>> 1564c165
* Tue Aug 24 2021 Vadim Yalovets <vadim.yalovets@percona.com>
- PMM-8618 ship default PG queries in PMM.

* Tue Oct 13 2020 Nikolay Khramchikhin <nik@victoriametrics.com>
- PMM-6396 added vmagent binary.

* Tue Aug 25 2020 Vadim Yalovets <vadim.yalovets@percona.com>
- PMM-2045 MySQL Group Replication Dashboard.

* Fri Jul 31 2020 Vadim Yalovets <vadim.yalovets@percona.com>
- PMM-5701 DB_Uptime in Home Dashboard shows wrong metric.

* Thu Aug 29 2019 Evgeniy Patlan <evgeniy.patlan@percona.com>
- Rework file structure.<|MERGE_RESOLUTION|>--- conflicted
+++ resolved
@@ -166,12 +166,9 @@
 %attr(-,pmm-agent,pmm-agent) /usr/local/percona/pmm2
 
 %changelog
-<<<<<<< HEAD
-=======
 * Tue Jun 21 2022 Nikita Beletskii <nikita.beletskii@percona.com>
 - PMM-7 remove support for RHEL older then 7
 
->>>>>>> 1564c165
 * Tue Aug 24 2021 Vadim Yalovets <vadim.yalovets@percona.com>
 - PMM-8618 ship default PG queries in PMM.
 
