--- conflicted
+++ resolved
@@ -1,8 +1,4 @@
-<<<<<<< HEAD
-.PHONY: help all submodules deps trigger prepare clean purge fb default
-=======
 .PHONY: submodules deps prepare clean purge fb help default
->>>>>>> 04db0551
 
 ifeq (prepare,$(firstword $(MAKECMDGOALS)))
   # use the rest as arguments for "create"
@@ -18,13 +14,7 @@
 	@grep '^[a-zA-Z]' $(MAKEFILE_LIST) | \
 	awk -F ':.*?## ' 'NF==2 {printf "  %-26s%s\n", $$1, $$2}'
 
-<<<<<<< HEAD
-all: client server          ## Build client and server.
-
-submodules:                 ## Update all sumodules.
-=======
 submodules:                 ## Update all sumodules .
->>>>>>> 04db0551
 	git submodule update --init --remote --jobs 10
 	git submodule status
 
